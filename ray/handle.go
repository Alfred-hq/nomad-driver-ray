// Copyright (c) HashiCorp, Inc.
// SPDX-License-Identifier: MPL-2.0

package ray

import (
	"bytes"
	"context"
	"encoding/json"
	"fmt"
	"io"
	"net/http"

	// "net/url"

	"bufio"
	"os/exec"
	"regexp"
	"strconv"
	"strings"
	"sync"
	"time"

	"github.com/hashicorp/go-hclog"
	"github.com/hashicorp/nomad/client/lib/fifo"
	"github.com/hashicorp/nomad/client/stats"
	"github.com/hashicorp/nomad/plugins/drivers"
)

// // These represent the ECS task terminal lifecycle statuses.
// const (
// 	ecsTaskStatusDeactivating   = "DEACTIVATING"
// 	ecsTaskStatusStopping       = "STOPPING"
// 	ecsTaskStatusDeprovisioning = "DEPROVISIONING"
// 	ecsTaskStatusStopped        = "STOPPED"
// )

type taskHandle struct {
	actor            string
	logger           hclog.Logger
	rayRestInterface rayRestInterface

	totalCpuStats  *stats.CpuStats
	userCpuStats   *stats.CpuStats
	systemCpuStats *stats.CpuStats

	// stateLock syncs access to all fields below
	stateLock sync.RWMutex

	taskConfig  *drivers.TaskConfig
	procState   drivers.TaskState
	startedAt   time.Time
	completedAt time.Time
	exitResult  *drivers.ExitResult
	doneCh      chan struct{}

	// detach from ecs task instead of killing it if true.
	detach bool

	ctx    context.Context
	cancel context.CancelFunc
}

// ActorLogsRequest represents the JSON payload for requesting actor logs
type ActorLogsRequest struct {
	ActorID string `json:"actor_id"`
}

// ActorLogsResponse represents the JSON response for actor logs
type ActorLogsResponse struct {
	Status string `json:"status"`
	Logs   string `json:"logs,omitempty"`
	Error  string `json:"error,omitempty"`
}

// ActorStatusRequest defines the structure for the request payload
type ActorStatusRequest struct {
	ActorID string `json:"actor_id"`
}

// ActorStatusResponse defines the structure for the response payload
type ActorStatusResponse struct {
	Status      string `json:"status"`
	ActorStatus string `json:"actor_status,omitempty"`
	Error       string `json:"error,omitempty"`
}

// sendRequest sends a POST request with retry logic
func sendRequest(ctx context.Context, url string, payload interface{}, response interface{}) error {
	const retryDelay = 3 * time.Second // Delay between retries

	jsonData, err := json.Marshal(payload)
	if err != nil {
		return fmt.Errorf("failed to marshal JSON: %w", err)
	}

	client := &http.Client{}

	for attempts := 0; attempts < 3; attempts++ {
		// Create a new POST request
		req, err := http.NewRequestWithContext(ctx, "POST", url, bytes.NewBuffer(jsonData))
		if err != nil {
			return fmt.Errorf("failed to create request: %w", err)
		}

		// Set the content type to application/json
		req.Header.Set("Content-Type", "application/json")

		// Perform the HTTP request
		resp, err := client.Do(req)
		if err != nil {
			if attempts < 2 {
				time.Sleep(retryDelay) // Wait before retrying
				continue               // Retry
			}
			return fmt.Errorf("failed to send POST request: %w", err)
		}
		defer resp.Body.Close()

		// Read the response body
		responseBody, err := io.ReadAll(resp.Body)
		if err != nil {
			if attempts < 2 {
				time.Sleep(retryDelay) // Wait before retrying
				continue               // Retry
			}
			return fmt.Errorf("failed to read response body: %w", err)
		}

		// Unmarshal the response
		err = json.Unmarshal(responseBody, response)
		if err != nil {
			if attempts < 2 {
				time.Sleep(retryDelay) // Wait before retrying
				continue               // Retry
			}
			return fmt.Errorf("failed to unmarshal response: %w", err)
		}

		return nil // Success
	}

	return fmt.Errorf("failed after 3 attempts")
}

// GetActorLogs sends a POST request to retrieve logs of a specific actor
func GetActorLogs(ctx context.Context, actorID string) (string, error) {
	rayServeEndpoint := GlobalConfig.TaskConfig.Task.RayServeEndpoint
	url := rayServeEndpoint + "/api/actor-logs"

	payload := ActorLogsRequest{ActorID: actorID}
	var response ActorLogsResponse

	err := sendRequest(ctx, url, payload, &response)
	if err != nil {
		return "", err
	}

	// Check if the response contains an error
	if response.Status != "success" {
		return "", fmt.Errorf("error from server: %s", response.Error)
	}

	return response.Logs, nil // Success, return logs
}

// GetActorStatus sends a POST request to the specified URL with the given actor_id
func GetActorStatus(ctx context.Context, actorID string) (string, error) {
	rayServeEndpoint := GlobalConfig.TaskConfig.Task.RayServeEndpoint
	url := rayServeEndpoint + "/api/actor-status"

	payload := ActorStatusRequest{ActorID: actorID}
	var response ActorStatusResponse

	err := sendRequest(ctx, url, payload, &response)
	if err != nil {
		return "", err
	}

	// Check if the response contains an error
	if response.Status != "success" {
		return "", fmt.Errorf("error from server: %s", response.Error)
	}

	return response.ActorStatus, nil // Success, return actor status
}

func GetActorMemory(ctx context.Context, actorID string) (int, error) {
	url := GlobalConfig.TaskConfig.Task.RayMetricsEndpoint

	// Append ".runner" to the actorID for metric matching
	actorIDWithSuffix := fmt.Sprintf(`%s.runner`, actorID)

	resp, err := http.Get(url)
	if err != nil {
		return 0, fmt.Errorf("error fetching metrics: %v", err)
	}
	defer resp.Body.Close()

	scanner := bufio.NewScanner(resp.Body)
	var value float64

	// Use regex to match the metric line
	regexPattern := fmt.Sprintf(`ray_component_uss_mb{Component="ray::%s".*} ([0-9.]+)`, regexp.QuoteMeta(actorIDWithSuffix))
	metricRegex := regexp.MustCompile(regexPattern)

	for scanner.Scan() {
		line := scanner.Text()

		// Find matching metric line
		matches := metricRegex.FindStringSubmatch(line)
		if len(matches) == 2 {
			// Parse the matched value
			value, err = strconv.ParseFloat(matches[1], 64)
			if err != nil {
				return 0, fmt.Errorf("error parsing value: %v", err)
			}
			break
		}
	}

	if value == 0 {
		return 0, fmt.Errorf("metric not found or value is zero")
	}

	return int(value), nil
}

func DeleteActor(ctx context.Context, actor_id string) (string, error) {
	rayServeEndpoint := GlobalConfig.TaskConfig.Task.RayServeEndpoint
	url := rayServeEndpoint + "/api/kill-actor?actor_id=" + actor_id

	req, err := http.NewRequestWithContext(ctx, "DELETE", url, nil)
	if err != nil {
		return "", fmt.Errorf("failed to create delete request: %w", err)
	}
	client := &http.Client{}
	resp, err := client.Do(req)
	if err != nil {
		return "", fmt.Errorf("failed to delete actor: %w %s", err, url)
	}
	defer resp.Body.Close()

	responseBody, err := io.ReadAll(resp.Body)
	if err != nil {
		return "", fmt.Errorf("failed to read response body: %w", err)
	}

	var response ActorStatusResponse
	err = json.Unmarshal(responseBody, &response)
	if err != nil {
		return "", fmt.Errorf("failed to unmarshal response: %w", err)
	}

	if response.Status != "success" {
		return "", fmt.Errorf("error from server: %s", response.Error)
	}

	return response.Status, nil
}

func newTaskHandle(logger hclog.Logger, ts TaskState, taskConfig *drivers.TaskConfig, rayRestInterface rayRestInterface) *taskHandle {
	ctx, cancel := context.WithCancel(context.Background())
	logger = logger.Named("handle").With("actor", ts.Actor)

	h := &taskHandle{
		actor:            ts.Actor,
		rayRestInterface: rayRestInterface,
		taskConfig:       taskConfig,
		procState:        drivers.TaskStateRunning,
		startedAt:        ts.StartedAt,
		exitResult:       &drivers.ExitResult{},
		logger:           logger,
		doneCh:           make(chan struct{}),
		detach:           false,
		ctx:              ctx,
		cancel:           cancel,
	}

	return h
}

func (h *taskHandle) TaskStatus() *drivers.TaskStatus {
	h.stateLock.RLock()
	defer h.stateLock.RUnlock()

	return &drivers.TaskStatus{
		ID:          h.taskConfig.ID,
		Name:        h.taskConfig.Name,
		State:       h.procState,
		StartedAt:   h.startedAt,
		CompletedAt: h.completedAt,
		ExitResult:  h.exitResult,
		DriverAttributes: map[string]string{
			"actor": h.actor,
		},
	}
}

func (h *taskHandle) IsRunning() bool {
	h.stateLock.RLock()
	defer h.stateLock.RUnlock()
	return h.procState == drivers.TaskStateRunning
}

// runCommand executes a shell command and returns the trimmed stdout or an error
func runCommand(ctx context.Context, command string) (string, error) {
	cmd := exec.CommandContext(ctx, "bash", "-c", command)
	var stdout, stderr bytes.Buffer
	cmd.Stdout = &stdout
	cmd.Stderr = &stderr

	err := cmd.Run()
	if err != nil {
		return "", fmt.Errorf("%v: %s", err, strings.TrimSpace(stderr.String()))
	}

	return strings.TrimSpace(stdout.String()), nil
}

// GetActorLogs sends a POST request to retrieve logs of a specific actor
func GetActorLogsCLI(ctx context.Context, actorID string) (string, error) {
	rayAddress := GlobalConfig.TaskConfig.Task.RayClusterEndpoint
	command := fmt.Sprintf("ray list actors --address %s --filter 'state=ALIVE' | grep %s", rayAddress, actorID)
	actorDetails, err := runCommand(ctx, command)
	if err != nil {
		return "", fmt.Errorf("failed to fetch actor details: %v", err)
	}

	// Parse the actor ID from the command output
	parts := strings.Fields(actorDetails)
	if len(parts) < 4 {
		return "", fmt.Errorf("unable to parse actor ID from output: %s", actorDetails)
	}
	id := parts[1] // Extract the actor ID (assumes it's the second part)

	// Step 2: Fetch logs for the actor
	// TODO: use varibale
	logsCommand := fmt.Sprintf("ray logs actor --address localhost:6379 --id %s --tail 100", id)
	logs, err := runCommand(ctx, logsCommand)
	if err != nil {
		return "", fmt.Errorf("failed to fetch actor logs: %v", err)
	}

	// Return the logs
	return logs, nil
}

// GetActorStatus sends a POST request to the specified URL with the given actor_id
func GetActorStatusCLI(ctx context.Context, actorID string) (string, error) {
	rayAddress := GlobalConfig.TaskConfig.Task.RayClusterEndpoint
	command := fmt.Sprintf("ray list actors --address %s --filter 'state=ALIVE' | grep %s", rayAddress, actorID)
	actorDetails, err := runCommand(ctx, command)
	if err != nil {
		return "", fmt.Errorf("failed to fetch actor details: %v", err)
	}

	// Parse the actor status from the command output
	parts := strings.Fields(actorDetails)
	if len(parts) < 4 {
		return "", fmt.Errorf("unable to parse actor status from output: %s", actorDetails)
	}
	actorStatus := parts[3] // Extract the actor status (assumes it's the fourth part)

	return actorStatus, nil
}

func DeleteActorCLI(ctx context.Context, actorID string) (string, error) {

	// Inline Python script for killing the actor
	pythonCode := fmt.Sprintf(`
import ray
import sys

ray.init(address="ray://localhost:10001")

try:
    actor = ray.get_actor(name="%s", namespace="public91")
    ray.kill(actor)
    print("Actor deleted successfully")
    sys.exit(0)
except Exception as e:
    print(f"Failed to kill actor: {str(e)}", file=sys.stderr)
    sys.exit(1)
`, actorID)

	// Execute the Python code using the shell
	cmd := exec.CommandContext(ctx, "python3", "-c", pythonCode)
	output, err := cmd.CombinedOutput()

	// Check for errors and process the response
	if err != nil {
		// Non-zero exit code indicates failure
		return "", fmt.Errorf("failed to delete actor: %w\nOutput: %s", err, strings.TrimSpace(string(output)))
	}

	// Success
	return strings.TrimSpace(string(output)), nil
}

func (h *taskHandle) run() {
	fmt.Println("Inside Run")
	defer close(h.doneCh)
	h.stateLock.Lock()
	// Open the tasks StdoutPath so we can write task health status updates.
	if h.exitResult == nil {
		h.exitResult = &drivers.ExitResult{}
	}
	h.stateLock.Unlock()

	f, err := fifo.OpenWriter(h.taskConfig.StdoutPath)

	if err != nil {
		h.handleRunError(err, "failed to open task stdout path")
		return
	}
	defer func() {
		if err := f.Close(); err != nil {
			fmt.Fprintf(f, "failed to close task stdout handle correctly")
			h.logger.Error("failed to close task stdout handle correctly", "error", err)
		}
	}()
	// Set the actor status and logs URLs
	actorID := h.actor
	fmt.Fprintf(f, "Actor - %s \n", actorID)

	// Block until stopped, doing nothing in the meantime.
	for {
		// Call the GetActorStatus function
		actorStatus, err := GetActorStatusCLI(h.ctx, actorID)
		if err != nil {
			fmt.Fprintf(f, "Error retrieving actor status. %v \n", err)
			fmt.Fprintf(f, "Killing exisiting actor.")
			_, err = DeleteActorCLI(context.Background(), actorID)

			if err != nil {
				fmt.Fprintf(f, "Failed to stop remote task [%s] - [%s] \n", actorID, err)
			} else {
				fmt.Fprintf(f, "remote task stopped - [%s]\n", actorID)
			}
			h.handleRunError(err, "Error retrieving actor status.")
			return // TODO: add a retry here
		}

		fmt.Fprintf(f, "Actor is ALIVE, Fetching Memory USAGE \n")

		memory, err := GetActorMemory(h.ctx, actorID)

<<<<<<< HEAD
		if err == nil {
			fmt.Fprintf(f, "Current Memory usage: %d \n", memory)
			memoryThreshold, err := strconv.Atoi(GlobalConfig.TaskConfig.Task.ActorMemoryThreshold)
=======
		if err != nil {
			h.handleRunError(err, "Error retrieving actor memory.")
			fmt.Fprintf(f, "Error retrieving actor memory. %v \n", err)
			return
		}

		fmt.Fprintf(f, "Current Memory usage: %d \n", memory)
		memoryThreshold, err := strconv.Atoi(GlobalConfig.TaskConfig.Task.ActorMemoryThreshold)
		if err != nil {
			fmt.Fprintf(f, "error converting ActorMemoryThreshold to int: %v", err)
		} else if memory > memoryThreshold {
			fmt.Fprintf(f, "Memory usage is above threshold of %d. Exiting \n", memoryThreshold)
			_, err = DeleteActorCLI(context.Background(), actorID)
>>>>>>> a6258572
			if err != nil {
				fmt.Fprintf(f, "error converting ActorMemoryThreshold to int: %v", err)
			} else if memory > memoryThreshold {
				fmt.Fprintf(f, "Memory usage is above threshold of %d. Exiting \n", memoryThreshold)
				_, err = DeleteActor(context.Background(), actorID)
				if err != nil {
					fmt.Fprintf(f, "Failed to stop remote task [%s] - [%s] \n", actorID, err)
				} else {
					fmt.Fprintf(f, "remote task stopped - [%s]\n", actorID)
				}
				h.handleRunError(err, "Memory usage is above threshold.")
				return
			}
		}

		fmt.Fprintf(f, "Actor is Healty, Fetching Logs \n")

		actorLogs, err := GetActorLogsCLI(h.ctx, actorID)

		if err != nil {
			_, err = DeleteActor(context.Background(), actorID)
			if err != nil {
				fmt.Fprintf(f, "Failed to stop remote task [%s] - [%s] \n", actorID, err)
			} else {
				fmt.Fprintf(f, "remote task stopped - [%s]\n", actorID)
			}
			h.handleRunError(err, "Error retrieving actor logs")
			return
		}

		// Sleep for a specified interval before checking again
		select {
		case <-time.After(10 * time.Second):
			// Continue checking after 2 seconds
			now := time.Now().Format(time.RFC3339)
			if _, err := fmt.Fprintf(f, "[%s] - timestamp\n", now); err != nil {
				h.handleRunError(err, "failed to write to stdout")
			}
			if _, err := fmt.Fprintf(f, "[%s] - actorStatus\n", actorStatus); err != nil {
				h.handleRunError(err, "failed to write to stdout")
			}
			if _, err := fmt.Fprintf(f, "%s\n", actorLogs); err != nil {
				h.handleRunError(err, "failed to write to stdout")
			}
		case <-h.ctx.Done():
			// Handle context cancellation
			fmt.Println("Context cancelled. Exiting...")
			return
		}
	}
	h.stateLock.Lock()
	defer h.stateLock.Unlock()

	// Only stop task if we're not detaching.
	if !h.detach {
		if err := h.stopTask(); err != nil {
			h.handleRunError(err, "failed to stop task correctly")
			return
		}
	}

	h.procState = drivers.TaskStateExited
	h.exitResult.ExitCode = 0
	h.exitResult.Signal = 0
	h.completedAt = time.Now()
}

func (h *taskHandle) stop(detach bool) {
	h.stateLock.Lock()
	defer h.stateLock.Unlock()

	// Only allow transitioning from not-detaching to detaching.
	if !h.detach && detach {
		h.detach = detach
	}
	h.cancel()
}

// handleRunError is a convenience function to easily and correctly handle
// terminal errors during the task run lifecycle.
func (h *taskHandle) handleRunError(err error, context string) {
	h.stateLock.Lock()
	h.completedAt = time.Now()
	h.exitResult.ExitCode = 1
	h.exitResult.Err = fmt.Errorf("%s: %v", context, err)
	h.stateLock.Unlock()
}

// stopTask is used to stop the ECS task, and monitor its status until it
// reaches the stopped state.
func (h *taskHandle) stopTask() error {
	return nil
}<|MERGE_RESOLUTION|>--- conflicted
+++ resolved
@@ -446,25 +446,9 @@
 
 		memory, err := GetActorMemory(h.ctx, actorID)
 
-<<<<<<< HEAD
 		if err == nil {
 			fmt.Fprintf(f, "Current Memory usage: %d \n", memory)
 			memoryThreshold, err := strconv.Atoi(GlobalConfig.TaskConfig.Task.ActorMemoryThreshold)
-=======
-		if err != nil {
-			h.handleRunError(err, "Error retrieving actor memory.")
-			fmt.Fprintf(f, "Error retrieving actor memory. %v \n", err)
-			return
-		}
-
-		fmt.Fprintf(f, "Current Memory usage: %d \n", memory)
-		memoryThreshold, err := strconv.Atoi(GlobalConfig.TaskConfig.Task.ActorMemoryThreshold)
-		if err != nil {
-			fmt.Fprintf(f, "error converting ActorMemoryThreshold to int: %v", err)
-		} else if memory > memoryThreshold {
-			fmt.Fprintf(f, "Memory usage is above threshold of %d. Exiting \n", memoryThreshold)
-			_, err = DeleteActorCLI(context.Background(), actorID)
->>>>>>> a6258572
 			if err != nil {
 				fmt.Fprintf(f, "error converting ActorMemoryThreshold to int: %v", err)
 			} else if memory > memoryThreshold {
